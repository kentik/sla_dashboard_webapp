--- conflicted
+++ resolved
@@ -1,5 +1,5 @@
 import urllib.parse as urlparse
-from typing import Optional, Tuple
+from typing import List, Optional, Tuple
 from urllib.parse import parse_qs
 
 import dash_core_components as dcc
@@ -16,56 +16,58 @@
 
 
 class ChartView:
-<<<<<<< HEAD
-    @classmethod
-    def make_layout(cls, from_agent, to_agent: AgentID, mesh: MeshResults) -> html.Div:
-        title = cls.make_title(from_agent, to_agent, mesh)
-=======
     def __init__(self, config: Config) -> None:
         self._config = config
 
     def make_layout(self, from_agent, to_agent: AgentID, mesh: MeshResults) -> html.Div:
         title = self.make_title(from_agent, to_agent, mesh)
-        fig_latency = self.make_figure(from_agent, to_agent, MetricType.LATENCY, mesh)
-        fig_jitter = self.make_figure(from_agent, to_agent, MetricType.JITTER, mesh)
-        fig_packetloss = self.make_figure(from_agent, to_agent, MetricType.PACKET_LOSS, mesh, (0, 100))
->>>>>>> 5a4dc851
-        style = {"width": "100%", "height": "20vh", "display": "inline-block", "margin-bottom": "20px"}
+        conn = mesh.connection(from_agent, to_agent)
 
-        conn = mesh.connection(from_agent, to_agent)
         if conn.is_no_data():
-            children = [
-                html.H1("NO DATA"),
-                html.Br(),
-                html.Br(),
-            ]
+            content = self.make_no_data_content()
         else:
-            fig_latency = cls.make_figure(from_agent, to_agent, MetricType.LATENCY, mesh)
-            fig_jitter = cls.make_figure(from_agent, to_agent, MetricType.JITTER, mesh)
-            fig_packetloss = cls.make_figure(from_agent, to_agent, MetricType.PACKET_LOSS, mesh, (0, 100))
-            children = [
-                html.H3(children=MetricType.LATENCY.value, className="chart_title"),
-                dcc.Graph(id="timeseries_latency_chart", style=style, figure=fig_latency),
-                html.H3(children=MetricType.JITTER.value, className="chart_title"),
-                dcc.Graph(id="timeseries_jitter_chart", style=style, figure=fig_jitter),
-                html.H3(children=MetricType.PACKET_LOSS.value, className="chart_title"),
-                dcc.Graph(id="timeseries_packetloss_chart", style=style, figure=fig_packetloss),
-            ]
-        children.append(
+            content = self.make_charts_content(from_agent, to_agent, mesh)
+
+        content.append(
             html.Div(
-                html.Center(dcc.Link("Back to matrix view", href="/"), style={"font-size": "large"}),
+                html.Center(
+                    dcc.Link("Back to matrix view", href="/"),
+                    style={"font-size": "large"},
+                ),
                 className="button",
             )
         )
+
         return html.Div(
             children=[
                 html.H1(children=title, className="header_main"),
                 html.Div(
-                    children=children,
+                    children=content,
                     className="main_container",
                 ),
             ],
         )
+
+    def make_no_data_content(self) -> List:
+        return [
+            html.H1("NO DATA"),
+            html.Br(),
+            html.Br(),
+        ]
+
+    def make_charts_content(self, from_agent, to_agent: AgentID, mesh: MeshResults) -> List:
+        fig_latency = self.make_figure(from_agent, to_agent, MetricType.LATENCY, mesh)
+        fig_jitter = self.make_figure(from_agent, to_agent, MetricType.JITTER, mesh)
+        fig_packetloss = self.make_figure(from_agent, to_agent, MetricType.PACKET_LOSS, mesh, (0, 100))
+        style = {"width": "100%", "height": "20vh", "display": "inline-block", "margin-bottom": "20px"}
+        return [
+            html.H3(children=MetricType.LATENCY.value, className="chart_title"),
+            dcc.Graph(id="timeseries_latency_chart", style=style, figure=fig_latency),
+            html.H3(children=MetricType.JITTER.value, className="chart_title"),
+            dcc.Graph(id="timeseries_jitter_chart", style=style, figure=fig_jitter),
+            html.H3(children=MetricType.PACKET_LOSS.value, className="chart_title"),
+            dcc.Graph(id="timeseries_packetloss_chart", style=style, figure=fig_packetloss),
+        ]
 
     def make_title(self, from_agent, to_agent: AgentID, mesh: MeshResults) -> str:
         from_alias = mesh.agents.get_alias(from_agent)
