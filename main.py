import logging
import os
import sys
from typing import Any, Dict, Optional, Tuple
from urllib.parse import quote, unquote

import dash
import dash_core_components as dcc
import dash_html_components as html
import flask
from dash.dependencies import Input, Output

import routing

from domain.cached_repo_request_driven import CachedRepoRequestDriven
from domain.metric import MetricType
from infrastructure.config import ConfigYAML
from infrastructure.data_access.http.synthetics_repo import SyntheticsRepo
from presentation.chart_view import ChartView
from presentation.http_error_view import HTTPErrorView
from presentation.index_view import IndexView
from presentation.matrix_view import MatrixView

FORMAT = "[%(asctime)-15s] [%(process)d] [%(levelname)s]  %(message)s"
logger = logging.getLogger(__name__)


class WebApp:
    def __init__(self) -> None:
        try:
            # app configuration
            config = ConfigYAML("data/config.yaml")
            self._config = config
            email, token = get_auth_email_token()
            api_server_url = os.getenv("KTAPI_URL")

            # logging
            logging.basicConfig(level=config.logging_level, format=FORMAT)

            # data access
            repo = SyntheticsRepo(email, token, api_server_url, config.timeout)
            self._cached_repo = CachedRepoRequestDriven(
                repo, config.test_id, config.max_measurement_age_seconds, config.data_update_lookback_seconds
            )

            # routing
            self._routes = {
                routing.MAIN: lambda _: self._make_matrix_layout(routing.encode_matrix_path(MetricType.LATENCY)),
                routing.MATRIX: self._make_matrix_layout,
                routing.CHART: self._make_chart_layout,
            }

            # views
            self._matrix_view = MatrixView(config)
            self._chart_view = ChartView(config)

            # web framework configuration
            app = dash.Dash(
                __name__,
                suppress_callback_exceptions=True,
                title="SLA Dashboard",
                update_title="Loading test results...",
                assets_folder="data",
            )
            app.layout = IndexView.make_layout()
            self._app = app

            # all views - handle path change
            @app.callback(Output(IndexView.PAGE_CONTENT, "children"), [Input(IndexView.URL, "pathname")])
            def display_page(pathname: str):
                pathname = unquote(pathname)
                try:
                    path_args = pathname.split("?", maxsplit=1)
                    make_layout = self._routes.get(path_args[0], lambda _: HTTPErrorView.make_layout(404))
                    return make_layout(pathname)
                except Exception:
                    logger.exception("Error while rendering page")
                    return HTTPErrorView.make_layout(500)

            # matrix view - handle metric select
            @app.callback(Output(IndexView.METRIC_REDIRECT, "children"), [Input(MatrixView.METRIC_SELECTOR, "value")])
            def update_matrix(metric_name: str):
                metric = MetricType(metric_name)
                path = quote(routing.encode_matrix_path(metric))
                return dcc.Location(id=IndexView.URL, pathname=path, refresh=True)

            # matrix view - handle cell click
            @app.callback(Output(IndexView.MATRIX_REDIRECT, "children"), Input(MatrixView.MATRIX, "clickData"))
            def open_chart(click_data: Optional[Dict[str, Any]]):
                from_agent, to_agent = self._matrix_view.get_agents_from_click(click_data)
                if from_agent is None or to_agent is None or from_agent == to_agent:
                    return None

                path = quote(routing.encode_chart_path(from_agent, to_agent))
                return dcc.Location(id=IndexView.URL, pathname=path, refresh=True)

        except Exception:
            logger.exception("WebApp initialization failure")
            sys.exit(1)

    def get_production_server(self) -> flask.Flask:
        return self._app.server

    def run_development_server(self) -> None:
        self._app.run_server(debug=True)

    def _make_matrix_layout(self, path: str) -> html.Div:
        metric = routing.decode_matrix_path(path)
<<<<<<< HEAD
        results = self._cached_repo.get_mesh_results_all_connections()
        return self._matrix_view.make_layout(results, metric, self._config)
=======
        results = self._cached_repo.get_mesh_test_results()
        return self._matrix_view.make_layout(results, metric)
>>>>>>> f45f6d81

    def _make_chart_layout(self, path: str) -> html.Div:
        from_agent, to_agent = routing.decode_chart_path(path)
        results = self._cached_repo.get_mesh_results_single_connection(from_agent, to_agent)
        return self._chart_view.make_layout(from_agent, to_agent, results)

    @property
    def callback(self):
        return self._app.callback


def get_auth_email_token() -> Tuple[str, str]:
    try:
        return os.environ["KTAPI_AUTH_EMAIL"], os.environ["KTAPI_AUTH_TOKEN"]
    except KeyError as err:
        raise Exception(f"{err} environment variable is missing")


# Run production server: gunicorn --workers=1 'main:run()'
def run() -> flask.Flask:
    app = WebApp()
    return app.get_production_server()


# Run development server: python main.py
if __name__ == "__main__":
    app = WebApp()
    app.run_development_server()<|MERGE_RESOLUTION|>--- conflicted
+++ resolved
@@ -106,13 +106,8 @@
 
     def _make_matrix_layout(self, path: str) -> html.Div:
         metric = routing.decode_matrix_path(path)
-<<<<<<< HEAD
         results = self._cached_repo.get_mesh_results_all_connections()
-        return self._matrix_view.make_layout(results, metric, self._config)
-=======
-        results = self._cached_repo.get_mesh_test_results()
         return self._matrix_view.make_layout(results, metric)
->>>>>>> f45f6d81
 
     def _make_chart_layout(self, path: str) -> html.Div:
         from_agent, to_agent = routing.decode_chart_path(path)
